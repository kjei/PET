from setuptools import setup

setup(
    name='PET',
    version='1.0',
    packages=['pipt', 'popt', 'ensemble', 'simulator', 'input_output', 'misc'],
    url='https://github.com/Python-Ensemble-Toolbox/PET',
    license_files=('LICENSE.txt',),
    author='',
    author_email='krfo@norceresearch.no',
    description='Python Ensemble Toolbox',
    install_requires=['numpy', 'scipy', 'matplotlib', 'h5py', 'mako', 'tqdm', 'PyWavelets', 
<<<<<<< HEAD
                      'psutil', 'pdoc3', 'pytest', 'pandas', 'p_tqdm', 'mat73','opencv-python','rips', 'tomli', 
                      'tomli-w'],
=======
                      'psutil', 'pdoc3', 'pytest', 'pandas', 'p_tqdm', 'mat73','opencv-python','rips',
                      'pyyaml'],
>>>>>>> da6d5340
)<|MERGE_RESOLUTION|>--- conflicted
+++ resolved
@@ -10,11 +10,6 @@
     author_email='krfo@norceresearch.no',
     description='Python Ensemble Toolbox',
     install_requires=['numpy', 'scipy', 'matplotlib', 'h5py', 'mako', 'tqdm', 'PyWavelets', 
-<<<<<<< HEAD
                       'psutil', 'pdoc3', 'pytest', 'pandas', 'p_tqdm', 'mat73','opencv-python','rips', 'tomli', 
-                      'tomli-w'],
-=======
-                      'psutil', 'pdoc3', 'pytest', 'pandas', 'p_tqdm', 'mat73','opencv-python','rips',
-                      'pyyaml'],
->>>>>>> da6d5340
+                      'tomli-w', 'pyyaml'],
 )